--- conflicted
+++ resolved
@@ -1,99 +1,95 @@
-from __future__ import annotations
-import numpy as np
-from gymnasium import Env, spaces
-from typing import Optional, Tuple, Dict, Any
-
-from popgym.envs.endless_tmaze import EndlessTMaze
-
-class EndlessTMazeGym(Env):
-    metadata = {"render_modes": []}
-
-    def __init__(self, env_config: Dict[str, Any], seed: Optional[int] = None) -> None:
-        super().__init__()
-        
-        # Адаптивная обработка конфига для совместимости
-        if "lengths" in env_config:
-            length_config = env_config["lengths"]
-            num_corridors = env_config.get("num_corridors", 5)
-            penalty = env_config.get("penalty", -0.01)
-            goal_reward = env_config.get("goal_reward", 1.0)
-        else:
-            print("Warning: 'lengths' key not found. Using old config structure.")
-            corridor_length = env_config.get("corridor_length", 10)
-            length_config = {"mode": "fixed", "max": corridor_length}
-            num_corridors = env_config.get("num_corridors", 5)
-            penalty = env_config.get("penalty", -0.01)
-            goal_reward = env_config.get("goal_reward", 1.0)
-
-        self._base_env = EndlessTMaze(
-            length_config=length_config,
-            num_corridors=num_corridors,
-            penalty=penalty,
-            goal_reward=goal_reward,
-            seed=seed
-        )
-
-        self.max_episode_steps = self._base_env.max_steps
-        self.current_episode_reward = 0.0
-        self.current_episode_length = 0
-
-        self.action_space = spaces.Discrete(3)
-        self.observation_space = spaces.Box(
-            low=0.0, high=1.0, shape=(3,), dtype=np.float32
-        )
-        
-        self._norm = float(self._base_env.corridor_length_max)
-
-    def _state_to_obs(self, raw: np.ndarray) -> np.ndarray:
-        x, _, hint = raw
-        x_norm = x / self._norm if self._norm > 0 else 0.0
-        hint_left = 1.0 if (x == 0 and hint == -1) else 0.0
-        hint_right = 1.0 if (x == 0 and hint == 1) else 0.0
-        return np.asarray([x_norm, hint_left, hint_right], dtype=np.float32)
-
-    def reset(self, *, seed: Optional[int] = None, options: Optional[Dict[str, Any]] = None) -> Tuple[np.ndarray, Dict[str, Any]]:
-        if seed is not None:
-            super().reset(seed=seed)
-        state = self._base_env.reset()
-        
-        self.current_episode_reward = 0.0
-        self.current_episode_length = 0
-
-        return self._state_to_obs(state), {}
-
-    def step(self, action: int) -> Tuple[np.ndarray, float, bool, bool, Dict[str, Any]]:
-        if isinstance(action, np.ndarray):
-            action = int(action.item())
-        else:
-            action = int(action)
-
-        mapping = {0: 2, 1: 0, 2: 1}
-        internal_action = mapping.get(action, 2)
-
-        obs_base, reward_base, done_base, info_base = self._base_env.step(internal_action)
-
-        self.current_episode_reward += reward_base
-        self.current_episode_length += 1
-
-        terminated = False
-        truncated = False
-        episode_info = {}
-
-        if done_base:
-            if self._base_env.steps >= self.max_episode_steps:
-                truncated = True
-            else:
-                terminated = True
-            
-            episode_info = {
-                "reward": self.current_episode_reward,
-                "length": self.current_episode_length,
-                "success": 1.0 if self._base_env.current_corridor >= self._base_env.num_corridors else 0.0
-            }
-
-<<<<<<< HEAD
-        return self._state_to_obs(obs_base), reward_base, terminated, truncated, episode_info
-=======
-        return self._state_to_obs(obs_base), reward_base, terminated, truncated, episode_info
-
->>>>>>> d66b24a9
+from __future__ import annotations
+import numpy as np
+from gymnasium import Env, spaces
+from typing import Optional, Tuple, Dict, Any
+
+from popgym.envs.endless_tmaze import EndlessTMaze
+
+class EndlessTMazeGym(Env):
+    metadata = {"render_modes": []}
+
+    def __init__(self, env_config: Dict[str, Any], seed: Optional[int] = None) -> None:
+        super().__init__()
+        
+        # Адаптивная обработка конфига для совместимости
+        if "lengths" in env_config:
+            length_config = env_config["lengths"]
+            num_corridors = env_config.get("num_corridors", 5)
+            penalty = env_config.get("penalty", -0.01)
+            goal_reward = env_config.get("goal_reward", 1.0)
+        else:
+            print("Warning: 'lengths' key not found. Using old config structure.")
+            corridor_length = env_config.get("corridor_length", 10)
+            length_config = {"mode": "fixed", "max": corridor_length}
+            num_corridors = env_config.get("num_corridors", 5)
+            penalty = env_config.get("penalty", -0.01)
+            goal_reward = env_config.get("goal_reward", 1.0)
+
+        self._base_env = EndlessTMaze(
+            length_config=length_config,
+            num_corridors=num_corridors,
+            penalty=penalty,
+            goal_reward=goal_reward,
+            seed=seed
+        )
+
+        self.max_episode_steps = self._base_env.max_steps
+        self.current_episode_reward = 0.0
+        self.current_episode_length = 0
+
+        self.action_space = spaces.Discrete(3)
+        self.observation_space = spaces.Box(
+            low=0.0, high=1.0, shape=(3,), dtype=np.float32
+        )
+        
+        self._norm = float(self._base_env.corridor_length_max)
+
+    def _state_to_obs(self, raw: np.ndarray) -> np.ndarray:
+        x, _, hint = raw
+        x_norm = x / self._norm if self._norm > 0 else 0.0
+        hint_left = 1.0 if (x == 0 and hint == -1) else 0.0
+        hint_right = 1.0 if (x == 0 and hint == 1) else 0.0
+        return np.asarray([x_norm, hint_left, hint_right], dtype=np.float32)
+
+    def reset(self, *, seed: Optional[int] = None, options: Optional[Dict[str, Any]] = None) -> Tuple[np.ndarray, Dict[str, Any]]:
+        if seed is not None:
+            super().reset(seed=seed)
+        state = self._base_env.reset()
+        
+        self.current_episode_reward = 0.0
+        self.current_episode_length = 0
+
+        return self._state_to_obs(state), {}
+
+    def step(self, action: int) -> Tuple[np.ndarray, float, bool, bool, Dict[str, Any]]:
+        if isinstance(action, np.ndarray):
+            action = int(action.item())
+        else:
+            action = int(action)
+
+        mapping = {0: 2, 1: 0, 2: 1}
+        internal_action = mapping.get(action, 2)
+
+        obs_base, reward_base, done_base, info_base = self._base_env.step(internal_action)
+
+        self.current_episode_reward += reward_base
+        self.current_episode_length += 1
+
+        terminated = False
+        truncated = False
+        episode_info = {}
+
+        if done_base:
+            if self._base_env.steps >= self.max_episode_steps:
+                truncated = True
+            else:
+                terminated = True
+            
+            episode_info = {
+                "reward": self.current_episode_reward,
+                "length": self.current_episode_length,
+                "success": 1.0 if self._base_env.current_corridor >= self._base_env.num_corridors else 0.0
+            }
+
+        return self._state_to_obs(obs_base), reward_base, terminated, truncated, episode_info
+